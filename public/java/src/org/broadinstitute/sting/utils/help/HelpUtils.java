--- conflicted
+++ resolved
@@ -76,19 +76,4 @@
                 String.format("%s", doc.name());
     }
 
-<<<<<<< HEAD
-    public static String htmlFilenameForClass(Class c) {
-        return c.getName().replace(".", "_") + ".html";
-    }
-
-    public static String helpLinksToGATKDocs(Class c) {
-        String classPath = htmlFilenameForClass(c);
-        StringBuilder b = new StringBuilder();
-        b.append(URL_ROOT_FOR_RELEASE_GATKDOCS).append(classPath);
-        //b.append("stable   version: ").append(URL_ROOT_FOR_STABLE_GATKDOCS).append(classPath).append("\n");
-        //b.append("unstable version: ").append(URL_ROOT_FOR_UNSTABLE_GATKDOCS).append(classPath).append("\n");
-        return b.toString();
-    }
-=======
->>>>>>> f5d7cabb
 }