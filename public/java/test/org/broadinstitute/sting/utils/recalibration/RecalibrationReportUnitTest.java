--- conflicted
+++ resolved
@@ -20,13 +20,7 @@
     private static RecalDatum createRandomRecalDatum(int maxObservations, int maxErrors) {
         final Random random = new Random();
         final int nObservations = random.nextInt(maxObservations);
-<<<<<<< HEAD
-        int nErrors = random.nextInt(maxErrors);
-        while ( nErrors > nObservations )
-            nErrors = random.nextInt(maxErrors);
-=======
         final int nErrors = Math.min(random.nextInt(maxErrors), nObservations);
->>>>>>> 6a818dd4
         final int qual = random.nextInt(QualityUtils.MAX_QUAL_SCORE);
         return new RecalDatum((long)nObservations, (double)nErrors, (byte)qual);
     }
